# ipfs-cluster changelog

### v0.3.1 - 2017-12-06

<<<<<<< HEAD
This release includes changes around the consensus state management, so that upgrades can be performed when the internal format changes. It also comes with several features and changes to support a live deployment and integration with IPFS pin-bot.
=======
This release includes changes around the consensus state management, so that upgrades can be performed when the internal format changes. It also comes with several features and changes to support a live deployment and integration with IPFS pin-bot, including a REST API client for Go.
>>>>>>> 2e183bc2

* Features
 * `ipfs-cluster-service state upgrade` | @194
 * `ipfs-cluster-test` Docker image runs with `ipfs:master` | @155 | @259
 * `ipfs-cluster` Docker image only runs `ipfs-cluster-service` (and not the ipfs daemon anymore) | @197 | @155 | @259
 * Support for DNS multiaddresses for cluster peers | @155 | @259
 * Add configuration section and options for `pin_tracker` | @155 | @259
 * Add `local` flag to Status, Sync, Recover endpoints which allows to run this operations only in the peer receiving the request | @155 | @259
 * Add Pin names | @249
 * Add Peer names | @250
<<<<<<< HEAD
=======
 * New REST API Client module `github.com/ipfs/ipfs-cluster/api/rest/client` allows to integrate against cluster | @260 | @263
>>>>>>> 2e183bc2

This release should stay backwards compatible with the previous one. Nevertheless, some REST API endpoints take the `local` flag, and matching new Go public functions have been added (`RecoverAllLocal`, `SyncAllLocal`...).

### v0.3.0 - 2017-11-15

This release introduces Raft 1.0.0 and incorporates deep changes to the management of the cluster peerset.

* Features
  * Upgrade Raft to 1.0.0 | [ipfs/ipfs-cluster#194](https://github.com/ipfs/ipfs-cluster/issues/194) | [ipfs/ipfs-cluster#196](https://github.com/ipfs/ipfs-cluster/issues/196)
  * Support Snaps | [ipfs/ipfs-cluster#234](https://github.com/ipfs/ipfs-cluster/issues/234) | [ipfs/ipfs-cluster#228](https://github.com/ipfs/ipfs-cluster/issues/228) | [ipfs/ipfs-cluster#232](https://github.com/ipfs/ipfs-cluster/issues/232)
  * Rotating backups for ipfs-cluster-data | [ipfs/ipfs-cluster#233](https://github.com/ipfs/ipfs-cluster/issues/233)
  * Bring documentation up to date with the code [ipfs/ipfs-cluster#223](https://github.com/ipfs/ipfs-cluster/issues/223)

Bugfixes:
  * Fix docker startup | [ipfs/ipfs-cluster#216](https://github.com/ipfs/ipfs-cluster/issues/216) | [ipfs/ipfs-cluster#217](https://github.com/ipfs/ipfs-cluster/issues/217)
  * Fix configuration save | [ipfs/ipfs-cluster#213](https://github.com/ipfs/ipfs-cluster/issues/213) | [ipfs/ipfs-cluster#214](https://github.com/ipfs/ipfs-cluster/issues/214)
  * Forward progress updates with IPFS-Proxy | [ipfs/ipfs-cluster#224](https://github.com/ipfs/ipfs-cluster/issues/224) | [ipfs/ipfs-cluster#231](https://github.com/ipfs/ipfs-cluster/issues/231)
  * Delay ipfs connect swarms on boot and safeguard against panic condition | [ipfs/ipfs-cluster#238](https://github.com/ipfs/ipfs-cluster/issues/238)
  * Multiple minor fixes | [ipfs/ipfs-cluster#236](https://github.com/ipfs/ipfs-cluster/issues/236)
    * Avoid shutting down consensus in the middle of a commit
    * Return an ID containing current peers in PeerAdd
    * Do not shut down libp2p host in the middle of peer removal
    * Send cluster addresses to the new peer before adding it
    * Wait for configuration save on init
    * Fix error message when not enough allocations exist for a pin

This releases introduces some changes affecting the configuration file and some breaking changes affecting `go` and the REST APIs:

* The `consensus.raft` section of the configuration has new options but should be backwards compatible.
* The `Consensus` component interface has changed, `LogAddPeer` and `LogRmPeer` have been replaced by `AddPeer` and `RmPeer`. It additionally provides `Clean` and `Peers` methods. The `consensus/raft` implementation has been updated accordingly.
* The `api.ID` (used in REST API among others) object key `ClusterPeers` key is now a list of peer IDs, and not a list of multiaddresses as before. The object includes a new key `ClusterPeersAddresses` which includes the multiaddresses.
* Note that `--bootstrap` and `--leave` flags when calling `ipfs-cluster-service` will be stored permanently in the configuration (see [ipfs/ipfs-cluster#235](https://github.com/ipfs/ipfs-cluster/issues/235)).

---

### v0.2.1 - 2017-10-26

This is a maintenance release with some important bugfixes.

* Fixes:
  * Dockerfile runs `ipfs-cluster-service` instead of `ctl` | [ipfs/ipfs-cluster#194](https://github.com/ipfs/ipfs-cluster/issues/194) | [ipfs/ipfs-cluster#196](https://github.com/ipfs/ipfs-cluster/issues/196)
  * Peers and bootstrap entries in the configuration are ignored | [ipfs/ipfs-cluster#203](https://github.com/ipfs/ipfs-cluster/issues/203) | [ipfs/ipfs-cluster#204](https://github.com/ipfs/ipfs-cluster/issues/204)
  * Informers do not work on 32-bit architectures | [ipfs/ipfs-cluster#202](https://github.com/ipfs/ipfs-cluster/issues/202) | [ipfs/ipfs-cluster#205](https://github.com/ipfs/ipfs-cluster/issues/205)
  * Replication factor entry in the configuration is ignored | [ipfs/ipfs-cluster#208](https://github.com/ipfs/ipfs-cluster/issues/208) | [ipfs/ipfs-cluster#209](https://github.com/ipfs/ipfs-cluster/issues/209)

The fix for 32-bit architectures has required a change in the `IPFSConnector` interface (`FreeSpace()` and `Reposize()` return `uint64` now). The current implementation by the `ipfshttp` module has changed accordingly.


---

### v0.2.0 - 2017-10-23

* Features:
  * Basic authentication support added to API component | [ipfs/ipfs-cluster#121](https://github.com/ipfs/ipfs-cluster/issues/121) | [ipfs/ipfs-cluster#147](https://github.com/ipfs/ipfs-cluster/issues/147) | [ipfs/ipfs-cluster#179](https://github.com/ipfs/ipfs-cluster/issues/179)
  * Copy peers to bootstrap when leaving a cluster | [ipfs/ipfs-cluster#170](https://github.com/ipfs/ipfs-cluster/issues/170) | [ipfs/ipfs-cluster#112](https://github.com/ipfs/ipfs-cluster/issues/112)
  * New configuration format | [ipfs/ipfs-cluster#162](https://github.com/ipfs/ipfs-cluster/issues/162) | [ipfs/ipfs-cluster#177](https://github.com/ipfs/ipfs-cluster/issues/177)
  * Freespace disk metric implementation. It's now the default. | [ipfs/ipfs-cluster#142](https://github.com/ipfs/ipfs-cluster/issues/142) | [ipfs/ipfs-cluster#99](https://github.com/ipfs/ipfs-cluster/issues/99)

* Fixes:
  * IPFS Connector should use only POST | [ipfs/ipfs-cluster#176](https://github.com/ipfs/ipfs-cluster/issues/176) | [ipfs/ipfs-cluster#161](https://github.com/ipfs/ipfs-cluster/issues/161)
  * `ipfs-cluster-ctl` exit status with error responses | [ipfs/ipfs-cluster#174](https://github.com/ipfs/ipfs-cluster/issues/174)
  * Sharness tests and update testing container | [ipfs/ipfs-cluster#171](https://github.com/ipfs/ipfs-cluster/issues/171)
  * Update Dockerfiles | [ipfs/ipfs-cluster#154](https://github.com/ipfs/ipfs-cluster/issues/154) | [ipfs/ipfs-cluster#185](https://github.com/ipfs/ipfs-cluster/issues/185)
  * `ipfs-cluster-service`: Do not run service with unknown subcommands | [ipfs/ipfs-cluster#186](https://github.com/ipfs/ipfs-cluster/issues/186)

This release introduces some breaking changes affecting configuration files and `go` integrations:

* Config: The old configuration format is no longer valid and cluster will fail to start from it. Configuration file needs to be re-initialized with `ipfs-cluster-service init`.
* Go: The `restapi` component has been renamed to `rest` and some of its public methods have been renamed.
* Go: Initializers (`New<Component>(...)`) for most components have changed to accept a `Config` object. Some initializers have been removed.

---

Note, when adding changelog entries, write links to issues as `@<issuenumber>` and then replace them with links with the following command:

```
sed -i -r 's/@([0-9]+)/[ipfs\/ipfs-cluster#\1](https:\/\/github.com\/ipfs\/ipfs-cluster\/issues\/\1)/g' CHANGELOG.md
```<|MERGE_RESOLUTION|>--- conflicted
+++ resolved
@@ -2,11 +2,7 @@
 
 ### v0.3.1 - 2017-12-06
 
-<<<<<<< HEAD
-This release includes changes around the consensus state management, so that upgrades can be performed when the internal format changes. It also comes with several features and changes to support a live deployment and integration with IPFS pin-bot.
-=======
 This release includes changes around the consensus state management, so that upgrades can be performed when the internal format changes. It also comes with several features and changes to support a live deployment and integration with IPFS pin-bot, including a REST API client for Go.
->>>>>>> 2e183bc2
 
 * Features
  * `ipfs-cluster-service state upgrade` | @194
@@ -17,10 +13,7 @@
  * Add `local` flag to Status, Sync, Recover endpoints which allows to run this operations only in the peer receiving the request | @155 | @259
  * Add Pin names | @249
  * Add Peer names | @250
-<<<<<<< HEAD
-=======
- * New REST API Client module `github.com/ipfs/ipfs-cluster/api/rest/client` allows to integrate against cluster | @260 | @263
->>>>>>> 2e183bc2
+ * New REST API Client module `github.com/ipfs/ipfs-cluster/api/rest/client` allows to integrate against cluster | @260 | @263 | @266
 
 This release should stay backwards compatible with the previous one. Nevertheless, some REST API endpoints take the `local` flag, and matching new Go public functions have been added (`RecoverAllLocal`, `SyncAllLocal`...).
 
